--- conflicted
+++ resolved
@@ -16,14 +16,7 @@
 
 ## Installation
 
-There are two options for installing rebalance-lnd.
-
-1. Using Python
-1. Using Docker
-
-### Using Python
-
-#### lnd
+### lnd
 
 This script needs an active `lnd` (tested with v0.13.0, https://github.com/lightningnetwork/lnd) instance running.
 If you compile `lnd` yourself, you need to include the `routerrpc` build tag:
@@ -36,7 +29,6 @@
 If this does not help, it also tries to find the file in `~/umbrel/lnd/data/chain/bitcoin/mainnet/admin.macaroon`.
 If you need to change this, please have a look at the optional arguments `--grpc` and `--lnddir`.
 
-<<<<<<< HEAD
 ### Eclair
 
 This script needs an active `Eclair` (tested with v0.6.3, https://github.com/ACINQ/eclair) instance running.
@@ -45,10 +37,7 @@
 Alternatively, You need read permissions for the `Eclair` config file to read the API address and the API password from 
 the config file (by default `~/.eclair/ecalir.conf`, the path can be changed with optional argument `--eclairdir`).
 
-### rebalance-eclair itself
-=======
-#### rebalance-lnd itself
->>>>>>> 3ff8c875
+#### rebalance-eclair itself
 
 You need to download the files that are part of this project, for example using [git](https://git-scm.com/):
 
@@ -58,14 +47,10 @@
 cd rebalance-eclair/
 ```
 
-<<<<<<< HEAD
-### Python Dependencies
-=======
 Alternatively, you may also download the files in a ZIP file offered by GitHub:
 https://github.com/C-Otto/rebalance-lnd/archive/refs/heads/main.zip
 
 #### Python Dependencies
->>>>>>> 3ff8c875
 
 You need to install Python 3. You also need to install the gRPC dependencies which can be done by running:
 
@@ -81,37 +66,6 @@
 - `python3 rebalance.py`
 - `./rebalance.py`
 - `python rebalance.py`
-
-### Using Docker
-
-Using the containerized version of rebalance-lnd spares you from the installation of python and its dependencies.
-You start by fetching the latest version of the dedicated docker container.
-
-```sh
-docker pull rebalancelnd/rebalance-lnd:latest
-```
-
-You can now have the docker image interact with your lnd installation:
-
-```sh
-docker run --rm --network=host --add-host=host.docker.internal:host-gateway -it -v /home/lnd:/root/.lnd rebalancelnd/rebalance-lnd --grpc host.docker.internal:10009
-```
-
-The above command assumes `/home/lnd` is your lnd configuration directory. Please adjust as required.
-
-#### Note for Umbrel/Umbrel-OS users
-
-To inject rebalance-lnd into your umbrel network you can run it using the following command line:
-
-```sh
-docker run --rm --network=umbrel_main_network -it -v /home/umbrel/umbrel/lnd:/root/.lnd rebalancelnd/rebalance-lnd --grpc 10.21.21.9:10009
-```
-
-Optionally you can create an alias in your shells environment file like so:
-
-```sh
-alias rebalance-lnd="docker run --rm --network=umbrel_main_network -it -v /home/umbrel/umbrel/lnd:/root/.lnd rebalancelnd/rebalance-lnd --grpc 10.21.21.9:10009"
-```
 
 ## Updating
 
@@ -431,21 +385,4 @@
 ## Contributing
 
 Contributions are highly welcome!
-<<<<<<< HEAD
-Feel free to submit issues and pull requests on https://github.com/rorp/rebalance-eclair/
-=======
-Feel free to submit issues and pull requests on https://github.com/C-Otto/rebalance-lnd/
-
-You can also send donations via keysend.
-For example, to send 500 satoshis to C-Otto with a message "Thank you for rebalance-lnd":
-
-```sh
-lncli sendpayment --amt=500 --data 7629168=5468616e6b20796f7520666f7220726562616c616e63652d6c6e64 --keysend --dest=027ce055380348d7812d2ae7745701c9f93e70c1adeb2657f053f91df4f2843c71
-```
-
-You can also specify an arbitrary message:
-
-```sh
-lncli sendpayment --amt=500 --data 7629168=$(echo -n "your message here" | xxd -pu -c 10000) --keysend --dest=027ce055380348d7812d2ae7745701c9f93e70c1adeb2657f053f91df4f2843c71
-```
->>>>>>> 3ff8c875
+Feel free to submit issues and pull requests on https://github.com/rorp/rebalance-eclair/